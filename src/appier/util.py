--- conflicted
+++ resolved
@@ -1,1636 +1,1630 @@
-#!/usr/bin/python
-# -*- coding: utf-8 -*-
-
-# Hive Appier Framework
-# Copyright (c) 2008-2017 Hive Solutions Lda.
-#
-# This file is part of Hive Appier Framework.
-#
-# Hive Appier Framework is free software: you can redistribute it and/or modify
-# it under the terms of the Apache License as published by the Apache
-# Foundation, either version 2.0 of the License, or (at your option) any
-# later version.
-#
-# Hive Appier Framework is distributed in the hope that it will be useful,
-# but WITHOUT ANY WARRANTY; without even the implied warranty of
-# MERCHANTABILITY or FITNESS FOR A PARTICULAR PURPOSE. See the
-# Apache License for more details.
-#
-# You should have received a copy of the Apache License along with
-# Hive Appier Framework. If not, see <http://www.apache.org/licenses/>.
-
-__author__ = "João Magalhães <joamag@hive.pt>"
-""" The author(s) of the module """
-
-__version__ = "1.0.0"
-""" The version of the module """
-
-__revision__ = "$LastChangedRevision$"
-""" The revision number of the module """
-
-__date__ = "$LastChangedDate$"
-""" The last change date of the module """
-
-__copyright__ = "Copyright (c) 2008-2017 Hive Solutions Lda."
-""" The copyright for the module """
-
-__license__ = "Apache License, Version 2.0"
-""" The license for the module """
-
-import os
-import re
-import sys
-import json
-import copy
-import uuid
-import types
-import locale
-import hashlib
-import calendar
-import datetime
-import functools
-import threading
-import mimetypes
-import contextlib
-import subprocess
-
-from . import smtp
-from . import legacy
-from . import common
-from . import defines
-from . import exceptions
-
-CREATION_COUNTER = 0
-""" The global static creation counter value that
-will be used to create an order in the declaration
-of attributes for a set of classes """
-
-FIRST_CAP_REGEX = re.compile("(.)([A-Z][a-z]+)")
-""" Regular expression that ensures that the first
-token of each camel string is properly capitalized """
-
-ALL_CAP_REGEX = re.compile("([a-z0-9])([A-Z])")
-""" The generalized transition from lower case to
-upper case letter regex that will provide a way of
-putting the underscore in the middle of the transition """
-
-SORT_MAP = {
-    "1" : 1,
-    "-1" : -1,
-    "ascending" : 1,
-    "descending" : -1,
-}
-""" The map associating the normalized (text) way of
-representing sorting with the current infra-structure
-number way of representing the same information """
-
-SEQUENCE_TYPES = (list, tuple)
-""" The sequence defining the various types that are
-considered to be sequence based for python """
-
-defines = defines
-
-def to_limit(limit_s):
-    limit = int(limit_s)
-    if limit < 0: return 0
-    return limit
-
-def to_find(find_s):
-    if not find_s: return []
-    find_t = type(find_s)
-    if find_t == list: return find_s
-    return [find_s]
-
-def to_sort(sort_s):
-    values = sort_s.split(":", 1)
-    if len(values) == 1: values.append("descending")
-    name, direction = values
-    if name == "default": return None
-    values[1] = SORT_MAP.get(direction, 1)
-    return [tuple(values)]
-
-ALIAS = {
-    "filters" : "find_d",
-    "filters[]" : "find_d",
-    "filter_def" : "find_d",
-    "filter_string" : "find_s",
-    "filter_name" : "find_n",
-    "insensitive" : "find_i",
-    "order" : "sort",
-    "offset" : "skip",
-    "start_record" : "skip",
-    "number_records" : "limit"
-}
-""" The map containing the various attribute alias
-between the normalized manned and the appier manner """
-
-FIND_TYPES = dict(
-    skip = int,
-    limit = to_limit,
-    find_s = legacy.UNICODE,
-    find_d = to_find,
-    find_i = bool,
-    find_t = legacy.UNICODE,
-    find_n = legacy.UNICODE,
-    sort = to_sort,
-    meta = bool,
-    fields = list
-)
-""" The map associating the various find fields with
-their respective types, note that in case a special
-conversion operation is required the associated value
-may represent a conversion function instead """
-
-FIND_DEFAULTS = dict(
-    limit = 10
-)
-""" The map that defines the various default values
-for a series of find related attributes """
-
-def is_iterable(object):
-    """
-    Verifies if the provided object (value) is iterable
-    meaning that the type of it is listed in a list of
-    sequence based data types.
-
-    :type object: Object
-    :param object: The value that is going to be tested
-    for iterable type.
-    :rtype: bool
-    :return: If the provided object represents an iterable
-    object meaning that it belongs to sequence type.
-    """
-
-    return type(object) in defines.ITERABLES
-
-def is_mobile(user_agent):
-    """
-    Verifies if the provided user agent string represent a
-    mobile agent, for that a series of regular expressions
-    are matched against the user agent string.
-
-    :type user_agent: String
-    :param user_agent: The string containing the user agent
-    value that is going to be verified against a series of
-    regular expressions for mobile verification.
-    :rtype: bool
-    :return: If the provided user agent string represents a
-    mobile browser or a regular (desktop) one.
-    """
-
-    prefix = user_agent[:4]
-    mobile = defines.MOBILE_REGEX.search(user_agent)
-    mobile_prefix = defines.MOBILE_PREFIX_REGEX.search(prefix)
-    is_mobile = True if mobile or mobile_prefix else False
-    return is_mobile
-
-def is_tablet(user_agent):
-    """
-    Verifies if the provided user agent string represent a
-    tablet agent, for that a series of regular expressions
-    are matched against the user agent string.
-
-    :type user_agent: String
-    :param user_agent: The string containing the user agent
-    value that is going to be verified against a series of
-    regular expressions for tablet verification.
-    :rtype: bool
-    :return: If the provided user agent string represents a
-    tablet browser or a regular (desktop) one.
-    """
-
-    prefix = user_agent[:4]
-    tablet = defines.TABLET_REGEX.search(user_agent)
-    mobile_prefix = defines.MOBILE_PREFIX_REGEX.search(prefix)
-    is_tablet = True if tablet or mobile_prefix else False
-    return is_tablet
-
-def email_parts(base, encoding = None):
-    """
-    Unpacks the complete set of parts (name and email) from the
-    provided generalized email string. The provided string may
-    be a single email or the more complex form (eg: Name <email>).
-
-    Note that the provided base argument may be a single string
-    or a sequence of strings and the returning type will reflect
-    that same provided parameter.
-
-    :type base: String/List
-    :param base: The base value that is going to be parsed as an
-    email string or a sequence of such values.
-    :rtype: Tuple/List
-    :return: The resulting parsed tuple/tuples for the provided
-    email strings, these tuples contain name and emails for each
-    of the parsed values.
-    """
-
-    base_t = type(base)
-    if base_t in SEQUENCE_TYPES:
-        return [email_parts(base) for base in base]
-
-    match = defines.EMAIL_REGEX.match(base)
-    if not match: return (None, None)
-
-    email = match.group("email_a") or match.group("email_b")
-    name = match.group("name") or email
-
-    return (name, email)
-
-def email_mime(base, encoding = "utf-8"):
-    if legacy.PYTHON_3: encoding = None
-
-    base_t = type(base)
-    if base_t in SEQUENCE_TYPES:
-        return [email_mime(item, encoding = encoding) for item in base]
-
-    name, email = email_parts(base)
-    name = smtp.header(name, encoding = encoding)
-    return "%s <%s>" % (name, email)
-
-def email_name(base):
-    base_t = type(base)
-    if base_t in SEQUENCE_TYPES:
-        return [email_base(base) for base in base]
-    name, _email = email_parts(base)
-    return name
-
-def email_base(base):
-    base_t = type(base)
-    if base_t in SEQUENCE_TYPES:
-        return [email_base(base) for base in base]
-    _name, email = email_parts(base)
-    return email
-
-def date_to_timestamp(value, format = "%d/%m/%Y"):
-    if not value: return None
-    try: value = datetime.datetime.strptime(value, format)
-    except: return None
-    value = value.utctimetuple()
-    return calendar.timegm(value)
-
-def obfuscate(value, display_l = 3, token = "*"):
-    value_l = len(value)
-    display_l = min([value_l, display_l])
-    obfuscated = value[:display_l] + ((value_l - display_l) * token)
-    return obfuscated
-
-def import_pip(name, package = None, default = None):
-    package = package or name
-    try: module = __import__(name)
-    except:
-        try: module = install_pip_s(package)
-        except: return default
-        try: module = __import__(name)
-        except: return default
-    return module
-
-def ensure_pip(name, package = None, delayed = False):
-    package = package or name
-    try:
-        __import__(name)
-    except:
-        install_pip_s(package, delayed = delayed)
-
-def install_pip(package, delayed = False, user = False):
-    import pip
-    args = ["install", package]
-    if user: args.insert(1, "--user")
-    if delayed:
-        import multiprocessing
-        process = multiprocessing.Process(
-            target = pip.main,
-            args = (args,)
-        )
-        process.start()
-        result = 0
-    else:
-        result = pip.main(args)
-    if result == 0: return
-    raise exceptions.OperationalError(message = "pip error")
-
-def install_pip_s(package, delayed = False):
-    try:
-        install_pip(package, delayed = delayed, user = False)
-    except exceptions.OperationalError:
-        install_pip(package, delayed = delayed, user = True)
-
-def request_json(request = None, encoding = "utf-8"):
-    # retrieves the proper request object, either the provided
-    # request or the default base request object and then in
-    # case the the json data is already in the request properties
-    # it is used (cached value) otherwise continues with the parse
-    request = request or common.base().get_request()
-    if "_data_j" in request.properties: return request.properties["_data_j"]
-
-    # retrieves the current request data and tries to
-    # "load" it as json data, in case it fails gracefully
-    # handles the failure setting the value as an empty map
-    data = request.data
-    try:
-        is_bytes = legacy.is_bytes(data)
-        if is_bytes: data = data.decode(encoding)
-        data_j = json.loads(data)
-    except: data_j = {}
-    request.properties["_data_j"] = data_j
-
-    # returns the json data object to the caller method so that it
-    # may be used as the parsed value (post information)
-    return data_j
-
-def get_object(
-    object = None,
-    alias = False,
-    page = False,
-    find = False,
-    norm = True,
-    **kwargs
-):
-    # retrieves the base request object that is going to be used in
-    # the construction of the object
-    request = common.base().get_request()
-
-    # verifies if the provided object is valid in such case creates
-    # a copy of it and uses it as the base object for validation
-    # otherwise used an empty map (form validation)
-    object = object and copy.copy(object) or {}
-
-    # retrieves the current request data and tries to
-    # "load" it as json data, in case it fails gracefully
-    # handles the failure setting the value as an empty map
-    data_j = request_json()
-
-    # uses all the values referencing data in the request to try
-    # to populate the object this way it may be constructed using
-    # any of theses strategies (easier for the developer)
-    for name, value in data_j.items(): object[name] = value
-    for name, value in request.files_s.items(): object[name] = value
-    for name, value in request.post_s.items(): object[name] = value
-    for name, value in request.params_s.items(): object[name] = value
-
-    # in case the alias flag is set tries to resolve the attribute
-    # alias and in case the find types are set converts the find
-    # based attributes using the currently defined mapping map
-    alias and resolve_alias(object)
-    page and page_types(object)
-    find and find_types(object)
-    find and find_defaults(object, kwargs)
-
-    # in case the normalization flag is set runs the normalization
-    # of the provided object so that sequences are properly handled
-    # as define in the specification (this allows multiple references)
-    norm and norm_object(object)
-
-    # returns the constructed object to the caller method this object
-    # should be a structured representation of the data in the request
-    return object
-
-def resolve_alias(object):
-    for name, value in legacy.eager(object.items()):
-        if not name in ALIAS: continue
-        _alias = ALIAS[name]
-        object[_alias] = value
-        del object[name]
-
-def page_types(object, size = 50):
-    page = object.get("page", 1)
-    size = object.get("size", size)
-    sorter = object.get("sorter", None)
-    direction = object.get("direction", "descending")
-    page = int(page)
-    size = int(size)
-    offset = page - 1
-    object["skip"] = offset * size
-    object["limit"] = size
-    if sorter: object["sort"] = "%s:%s" % (sorter, direction)
-
-def find_types(object):
-    for name, value in legacy.eager(object.items()):
-        if not name in FIND_TYPES:
-            del object[name]
-            continue
-        find_type = FIND_TYPES[name]
-        object[name] = find_type(value)
-
-def find_defaults(object, kwargs):
-    for name, value in legacy.iteritems(kwargs):
-        if name in object: continue
-        if not name in FIND_TYPES: continue
-        object[name] = value
-
-    for name, value in legacy.iteritems(FIND_DEFAULTS):
-        if name in object: continue
-        object[name] = value
-
-def norm_object(object):
-    # iterates over all the key value association in the
-    # object, trying to find the ones that refer sequences
-    # so that they may be normalized
-    for name, value in object.items():
-        # verifies if the current name references a sequence
-        # and if that's not the case continues the loop trying
-        # to find any other sequence based value
-        if not name.endswith("[]"): continue
-
-        # removes the current reference to the name as the value
-        # is not in the valid structure and then normalizes the
-        # name by removing the extra sequence indication value
-        del object[name]
-        name = name[:-2]
-
-        # in case the current value is not valid (empty) the object
-        # is set with an empty list for the current iteration as this
-        # is considered to be the default value
-        if not value: object[name] = []; continue
-
-        # retrieves the normalized and linearized list of leafs
-        # for the current value and ten verifies the size of each
-        # of its values and uses it to measure the number of
-        # dictionary elements that are going to be contained in
-        # the sequence to be "generated", then uses this (size)
-        # value to pre-generate the complete set of dictionaries
-        leafs_l = leafs(value)
-        first = leafs_l[0] if leafs_l else (None, [])
-        _fqn, values = first
-        size = len(values)
-        list = [dict() for _index in range(size)]
-
-        # sets the list of generates dictionaries in the object for
-        # the newly normalized name of structure
-        object[name] = list
-
-        # iterates over the complete set of key value pairs in the
-        # leafs list to gather the value into the various objects that
-        # are contained in the sequence (normalization process)
-        for _name, _value in leafs_l:
-            for index in range(size):
-                _object = list[index]
-                _name_l = _name.split(".")
-                set_object(_object, _name_l, _value[index])
-
-def set_object(object, name_l, value):
-    """
-    Sets a composite value in an object, allowing for
-    dynamic setting of random size key values.
-
-    This method is useful for situations where one wants
-    to set a value at a randomly defined depth inside
-    an object without having to much work with the creation
-    of the inner dictionaries.
-
-    :type object: Dictionary
-    :param object: The target object that is going to be
-    changed and set with the target value.
-    :type name_l: List
-    :param name_l: The list of names that defined the fully
-    qualified name to be used in the setting of the value
-    for example path.to.end will be a three size list containing
-    each of the partial names.
-    :type value: Object
-    :param value: The value that is going to be set in the
-    defined target of the object.
-    """
-
-    # retrieves the first name in the names list this is the
-    # value that is going to be used for the current iteration
-    name = name_l[0]
-
-    # in case the length of the current names list has reached
-    # one this is the final iteration and so the value is set
-    # at the current naming point
-    if len(name_l) == 1: object[name] = value
-
-    # otherwise this is a "normal" step and so a new map must
-    # be created/retrieved and the iteration step should be
-    # performed on this new map as it's set on the current naming
-    # place (recursion step)
-    else:
-        map = object.get(name, {})
-        object[name] = map
-        set_object(map, name_l[1:], value)
-
-def leafs(object):
-    """
-    Retrieves a list containing a series of tuples that
-    each represent a leaf of the current object structure.
-
-    A leaf is the last element of an object that is not a
-    map, the other intermediary maps are considered to be
-    trunks and should be percolated recursively.
-
-    This is a recursive function that takes some memory for
-    the construction of the list, and so should be used with
-    the proper care to avoid bottlenecks.
-
-    :type object: Dictionary
-    :param object: The object for which the leafs list
-    structure is meant to be retrieved.
-    :rtype: List
-    :return: The list of leaf node tuples for the provided
-    object, as requested for each of the sequences.
-    """
-
-    # creates the list that will hold the various leaf nodes
-    # "gathered" by the current recursion function
-    leafs_l = []
-
-    # iterates over all the key and value relations in the
-    # object trying to find the leaf nodes (no map nodes)
-    # creating a tuple of fqn (fully qualified name) and value
-    for name, value in object.items():
-        # retrieves the data type for the current value and
-        # validation if it is a dictionary or any other type
-        # in case it's a dictionary a new iteration step must
-        # be performed retrieving the leafs of the value and
-        # then incrementing the name with the current prefix
-        value_t = type(value)
-        if value_t == dict:
-            _leafs = leafs(value)
-            _leafs = [(name + "." + _name, value) for _name, value in _leafs]
-            leafs_l.extend(_leafs)
-
-        # otherwise this is a leaf node and so the leaf tuple
-        # node must be constructed with the current value
-        # (properly validated for sequence presence)
-        else:
-            value_t = type(value)
-            if not value_t == list: value = [value]
-            leafs_l.append((name, value))
-
-    # returns the list of leaf nodes that was "just" created
-    # to the caller method so that it may be used there
-    return leafs_l
-
-def gen_token(limit = None, hash = hashlib.sha256):
-    """
-    Generates a random cryptographic ready token according
-    to the framework specification, this is generated using
-    a truly random uuid based seed and hashed using the
-    provided hash digest strategy (sha256 by default).
-
-    The resulting value is returned as an hexadecimal based
-    string according to the standard.
-
-    :type limit: int
-    :param limit: The maximum number of characters allowed
-    for the token to be generated.
-    :type hash: Function
-    :param hash: The hashing method that is going to be used
-    for the hash of the generated token, this should be compliant
-    with the base python hashing infra-structure.
-    :rtype: String
-    :return: The hexadecimal based string value
-    """
-
-    token_s = str(uuid.uuid4())
-    token_s = token_s.encode("utf-8")
-    token = hash(token_s).hexdigest()
-    if limit: token = token[:limit]
-    return token
-
-def html_to_text(data):
-    """
-    Converts the provided html textual data into a plain text
-    representation of it. This method uses a series of heuristics
-    for this conversion, and such conversion should not be considered
-    to be completely reliable.
-
-    The current implementation is not memory or processor efficient
-    and should be used carefully to avoid performance problems.
-
-    :type data: String
-    :param data: The html string of text that is going to be used for
-    the conversion into the plain text representation.
-    :rtype: String
-    :return: The approximate plain text representation to the provided
-    html contents.
-    """
-
-    data = data.strip()
-    data = data.replace("\n", "\r")
-
-    data = data.replace("&copy;", "Copyright")
-    data = data.replace("&middot;", "-")
-
-    result = re.findall(defines.BODY_REGEX, data)
-    data = result[0]
-
-    data = defines.TAG_REGEX.sub("", data)
-
-    valid = []
-    lines = data.splitlines(False)
-    for line in lines:
-        line = line.strip()
-        if not line: continue
-        valid.append(line)
-
-    data = "\n".join(valid)
-    data = data.replace("\n.", ".")
-    return data
-
-def camel_to_underscore(camel, separator = "_", lower = True):
-    """
-    Converts the provided camel cased based value into
-    a normalized underscore based string.
-
-    An optional lower parameter may be used to avoid the case
-    of the letters from being lower cased.
-
-    This is useful as most of the python string standards
-    are compliant with the underscore strategy.
-
-    :type camel: String
-    :param camel: The camel cased string that is going to be
-    converted into an underscore based string.
-    :type separator: String
-    :param separator: The separator token that is going to
-    be used in the camel to underscore conversion.
-    :type lower: bool
-    :param lower: If the letter casing should be changed while
-    convert the value from camel to underscore.
-    :rtype: String
-    :return: The underscore based string resulting from the
-    conversion of the provided camel cased one.
-    """
-
-    value = FIRST_CAP_REGEX.sub(r"\1" + separator + r"\2", camel)
-    value = ALL_CAP_REGEX.sub(r"\1" + separator + r"\2", value)
-    if lower: value = value.lower()
-    return value
-
-def camel_to_readable(camel, lower = False, capitalize = False):
-    """
-    Converts the given camel cased oriented string value
-    into a readable one meaning that the returned value
-    is a set of strings separated by spaces.
-
-    This method may be used to convert class names into
-    something that is readable by an end user.
-
-    :type camel: String
-    :param camel: The camel case string value that is going
-    to be used in the conversion into a readable string.
-    :type lower: bool
-    :param lower: If the camel based value should be lower
-    cased before the conversion to readable.
-    :type capitalize: bool
-    :param capitalize: If all of the words should be capitalized
-    or if instead only the first one should.
-    :rtype: String
-    :return: The final human readable string that may be
-    used to display a value to an end user.
-    """
-
-    underscore = camel_to_underscore(camel, lower = lower)
-    return underscore_to_readable(underscore, capitalize = capitalize)
-
-def underscore_to_readable(underscore, capitalize = False):
-    """
-    Converts the given underscore oriented string value
-    into a readable one meaning that the returned value
-    is a set of strings separated by spaces.
-
-    This method may be used to class attributes into
-    something that is readable by an end user.
-
-    :type camel: String
-    :param camel: The underscore string value that is going
-    to be used in the conversion into a readable string.
-    :type capitalize: bool
-    :param capitalize: If all of the words should be capitalized
-    or if instead only the first one should.
-    :rtype: String
-    :return: The final human readable string that may be
-    used to display a value to an end user.
-    """
-
-    parts = underscore.split("_")
-    if capitalize: parts = [part[0].upper() + part[1:] for part in parts]
-    else: parts[0] = parts[0][0].upper() + parts[0][1:]
-    return " ".join(parts)
-
-def quote(value, *args, **kwargs):
-    """
-    Quotes the passed value according to the defined
-    standard for url escaping, the value is first encoded
-    into the expected utf-8 encoding as defined by standard.
-
-    This method should be used instead of a direct call to
-    the equivalent call in the url library.
-
-    :type value: String
-    :param value: The string value that is going to be quoted
-    according to the url escaping scheme.
-    :rtype: String
-    :return: The quoted value according to the url scheme this
-    value may be safely used in urls.
-    """
-
-    is_unicode = type(value) == legacy.UNICODE
-    if is_unicode: value = value.encode("utf-8")
-    return legacy.quote(value, *args, **kwargs)
-
-def unquote(value, *args, **kwargs):
-    """
-    Unquotes the provided value according to the url scheme
-    the resulting value should be an unicode string representing
-    the same value, the intermediary string value from the decoding
-    should be an utf-8 based value.
-
-    This method should be used instead of a direct call to
-    the equivalent call in the url library.
-
-    :type value: String
-    :param value: The string value that is going to be unquoted
-    according to the url escaping scheme.
-    :rtype: String
-    :return: The unquoted value extracted as an unicode
-    string that the represents the same value.
-    """
-
-    value = legacy.unquote(value, *args, **kwargs)
-    is_bytes = type(value) == legacy.BYTES
-    if is_bytes: value = value.decode("utf-8")
-    return value
-
-def call_safe(callable, *args, **kwargs):
-    """
-    Method used to call a callable object using a "safe" approach,
-    meaning that each of its keyword arguments will be validated
-    for existence in the target callable definition.
-
-    In case the validation of the keyword argument fails the same
-    argument is removed from the map of keyword arguments.
-
-    Note that in case the wildcard based kwargs value exists in
-    the callable definition the callable is immediately considered
-    to be valid and the call is ran.
-
-    :type callable: Callable
-    :callable callable: The callable that is going to have the keyword
-    based arguments validated and the get called.
-    :rtype: object
-    :return: The resulting value from the safe call of the provided
-    callable, this may have any data type.
-    """
-
-    # retrieves the arguments specification to the provided callable
-    # and retrieves the various argument names and the existence or
-    # not of the wildcard kwargs value in the callable and in case it
-    # exists runs the callable call immediately
-    argspec = legacy.getargspec(callable)
-    method_args = argspec[0]
-    method_kwargs = argspec[2]
-    if method_kwargs: return callable(*args, **kwargs)
-
-    # iterates over the complete set of keyword based arguments to be
-    # used in the call and validates them against the method specification
-    # in case they do not exist in the specification deletes them from
-    # the map of keyword based arguments (not going to be sent)
-    for name in legacy.keys(kwargs):
-        if name in method_args: continue
-        del kwargs[name]
-
-    # runs the callable with the "remaining" arguments and keyword arguments
-    # returning the value to the caller method
-    return callable(*args, **kwargs)
-
-def base_name(name, suffix = "_controller"):
-    """
-    Retrieves the base name of a class name that contains
-    a suffix (eg: controller) the resulting value is the
-    underscore version of the name without the suffix.
-
-    This method provides an easy way to expose class names
-    in external environments.
-
-    :type name: String
-    :param name: The name from which the base name will be
-    extracted and treated.
-    :type suffix: String
-    :param suffix: The optional suffix value that if sent will
-    be removed from the last part of the name string.
-    :rtype: String
-    :return: The resulting base name for the provided name, treated
-    and with the suffix removed (in case it exists).
-    """
-
-    suffix_l = len(suffix)
-    name = camel_to_underscore(name)
-    if name.endswith(suffix): name = name[:suffix_l * -1]
-    return name
-
-def base_name_m(name, suffixes = ("_controller", "_part", "_app")):
-    """
-    Multiple iteration version of the base name function that provides
-    a simple strategy for the retrieval of a "base name" without the
-    complete set of provided suffixes attached to the value.
-
-    :type name: String
-    :param name: The name from which the base name will be
-    extracted and treated, with multiple value strategy.
-    :type suffixes: List/Tuple
-    :param suffixes: The complete set of suffixes that are going
-    to be removed from the provided value creating the base name.
-    :rtype: String
-    :return: The resulting base name for the provided name, treated
-    and without the complete set of provided suffixes.
-    """
-
-    for suffix in suffixes: name = base_name(name, suffix = suffix)
-    return name
-
-def is_content_type(data, target):
-    """
-    Verifies if the any of the provided mime types (target) is
-    valid for the provided content type string.
-
-    :type data: String
-    :param data: The content type string to be parsed and matched
-    against the target mime type values.
-    :type target: Tuple/String
-    :param target: The tuple containing the multiple mime type values
-    to be verified against the content type mime strings.
-    :rtype: bool
-    :return: If any of the provided mime types is considered valid
-    for the content type.
-    """
-
-    if not isinstance(target, (list, tuple)): target = (target,)
-    mime, _extra = parse_content_type(data)
-    for item in target:
-        type, _sub_type = item.split("/")
-        wildcard = type + "/*"
-        if item in mime: return True
-        if wildcard in mime: return True
-    return False
-
-def parse_content_type(data):
-    """
-    Parses the provided content type string retrieving both the multiple
-    mime types associated with the resource and the extra key to value
-    items associated with the string in case they are defined (it's optional).
-
-    :type data: String
-    :param data: The content type data that is going to be parsed to
-    obtain the structure of values for the content type string, this must
-    be a plain unicode string and not a binary string.
-    :rtype: Tuple
-    :return: The sequence of mime types of the the content and the multiple
-    extra values associated with the content type (eg: charset, boundary, etc.)
-    """
-
-    # creates the list of final normalized mime types and the
-    # dictionary to store the extra values.
-    types = []
-    extra_m = dict()
-
-    # in case no valid type has been sent returns the values
-    # immediately to avoid further problems
-    if not data: return types, extra_m
-
-    # extracts the mime and the extra parts from the data string
-    # they are the basis of the processing method
-    data = data.strip(";")
-    parts = data.split(";")
-    mime = parts[0]
-    extra = parts[1:]
-    mime = mime.strip()
-
-<<<<<<< HEAD
-    # in case the slash separator is not present in the mime type
-    # adds it to avoid possible split problems
-    if not "/" in mime: mime += "/"
-=======
-    # runs a series of verifications on the base mime value and in
-    # case it's not valid returns the default values immediately
-    if not "/" in mime: return types, extra_m
->>>>>>> 37228538
-
-    # strips the complete set of valid extra values, note
-    # that these values are going to be processed as key
-    # to value items
-    extra = [value.strip() for value in extra if extra]
-
-    # splits the complete mime type into its type and sub
-    # type components (first step of normalization)
-    type, sub_type = mime.split("/", 1)
-    sub_types = sub_type.split("+")
-
-    # iterates over the complete set of sub types to
-    # create the full mime type for each of them and
-    # add the new full items to the types list (normalization)
-    for sub_type in sub_types:
-        types.append(type + "/" + sub_type)
-
-    # goes through all of the extra key to value items
-    # and converts them into proper dictionary values
-    for extra_item in extra:
-        if not "=" in extra_item: continue
-        extra_item = extra_item.strip()
-        key, value = extra_item.split("=")
-        extra_m[key] = value
-
-    # returns the final tuple containing both the normalized
-    # mime types for the content and the extra key to value items
-    return types, extra_m
-
-def parse_cookie(data):
-    """
-    Parses/interprets the provided cookie data string, returning a
-    map structure containing key to value associations of the various
-    parts of the cookie.
-
-    In case no key value association exists for the cookie the value
-    for such cookie (key) is stored and an empty string (unset).
-
-    :type data: String
-    :param data: The cookie serialized data that is going to be parsed
-    in order to create the final cookie dictionary/map.
-    :rtype: Dictionary
-    :return: The final map containing key the value association for the
-    various parts of the provided cookie string.
-    """
-
-    # creates the dictionary that is going to hold the various cookie
-    # key to value associations parsed from the "raw" data
-    cookie_m = dict()
-
-    # splits the data information around the proper cookie separator
-    # and then iterates over each of the cookies to set them in the
-    # final cookie map (with the key to value associations)
-    cookies = [cookie.strip() for cookie in data.split(";")]
-    for cookie in cookies:
-        if not "=" in cookie: cookie += "="
-        name, value = cookie.split("=", 1)
-        cookie_m[name] = value
-
-    # returns the final map of cookies to the caller method so that
-    # proper and easy access is possible to the cookie
-    return cookie_m
-
-def parse_multipart(data, boundary):
-    """
-    Parses the provided data buffer as a set of multipart data
-    the content type is not verified inside this method.
-
-    The function returns a tuple containing both a map of "basic"
-    form parameters, a map containing the set of file tuples and
-    a sequence containing the name and values tuples in order.
-
-    :type data: String
-    :param data: The string containing the complete set of data
-    that is going to be processed as multipart.
-    :type boundary: String
-    :param boundary: The string containing the basic boundary header
-    value, should be provided from the caller function.
-    :rtype: Tuple
-    :return: A tuple containing both the map of post attributes,
-    the map of file attributes and a list with the various name and
-    value tuples (to be able to access ordered values).
-    """
-
-    ordered = []
-    post = dict()
-    files = dict()
-
-    boundary = str(boundary)
-    boundary = boundary.strip()
-    boundary_base = "--" + boundary[9:].strip("\"")
-    boundary_value = legacy.bytes(boundary_base + "\r\n")
-    boundary_extra = legacy.bytes(boundary_base + "--" + "\r\n")
-    boundary_extra_l = len(boundary_extra)
-    parts = data.split(boundary_value)
-    parts[-1] = parts[-1][:boundary_extra_l * -1]
-
-    for part in parts:
-        if not part: continue
-        part_s = part.split(b"\r\n\r\n", 1)
-        headers = part_s[0]
-        if len(part_s) > 1: contents = part_s[1]
-        else: contents = None
-
-        # strips the current headers string and then splits it around
-        # the various lines that define the various headers
-        headers_data = headers.strip()
-        headers_lines = headers_data.split(b"\r\n")
-
-        # creates the initial headers map of the headers that contains
-        # the association between the byte based key and the data value
-        # then retrieves the tuple of values and resets the map as it's
-        # going to be changed and normalized with the new values
-        headers = dict([line.split(b":", 1) for line in headers_lines])
-        headers_t = legacy.eager(headers.items())
-        headers.clear()
-
-        # runs the normalization process using the header tuples, this
-        # should create a map of headers with the key as a normal string
-        # and the values encoded as byte based strings (contain data)
-        # note that the headers are defined
-        for key, value in headers_t:
-            key = legacy.str(key).lower()
-            value = value.strip()
-            headers[key] = value
-
-        # tries to retrieve the content disposition header for the current
-        # part and in case there's none it's not possible to process the
-        # current part (this header is considered required)
-        disposition = headers.get("content-disposition", None)
-        if not disposition: continue
-
-        # creates the dictionary that will hold the various parts of the
-        # content disposition header that are going to be extracted for
-        # latter processing, this is required to make some decisions on
-        # the type of part that is currently being processed
-        parts = dict()
-        parts_data = disposition.split(b";")
-        for value in parts_data:
-            value_s = value.split(b"=", 1)
-            key = legacy.str(value_s[0]).strip().lower()
-            if len(value_s) > 1: value = value_s[1].strip()
-            else: value = None
-            parts[key] = value
-
-        # retrieves the various characteristics values from the headers
-        # and from the content disposition of the current part, these
-        # values are going to be used to decide on whether the current
-        # part is a file or a normal key value attribute
-        content_type = headers.get("content-type", None)
-        name = parts.get("name", b"\"undefined\"").strip(b"\"")
-        filename = parts.get("filename", b"").strip(b"\"")
-
-        # decodes the various content disposition values into an unicode
-        # based string so that may be latter be used safely inside the
-        # application environment(as expected by the current structure)
-        if content_type: content_type = content_type.decode("utf-8")
-        name = name.decode("utf-8")
-        filename = filename.decode("utf-8")
-
-        # in case the currently discovered contents are valid they
-        # must be stripped from the last two bytes so that the real
-        # value is retrieved from the provided contents
-        contents = contents if contents == None else contents[:-2]
-
-        # verifies if the file name is included in the parts unpacked
-        # from the content type in case it does this is considered to be
-        # file part otherwise it's a normal key value part
-        if "filename" in parts: is_file = True
-        else: is_file = False
-
-        if is_file:
-            target = files
-            file_tuple = (filename, content_type, contents)
-            value = FileTuple(file_tuple)
-        else:
-            target = post
-            value = contents if contents == None else contents.decode("utf-8")
-
-        sequence = target.get(name, [])
-        sequence.append(value)
-        tuple_s = (name, sequence)
-        exists = name in target
-        target[name] = sequence
-        if not exists: ordered.append(tuple_s)
-
-    return (post, files, ordered)
-
-def decode_params(params):
-    """
-    Decodes the complete set of parameters defined in the
-    provided map so that all of keys and values are created
-    as unicode strings instead of utf-8 based strings.
-
-    This method's execution is mandatory on the retrieval of
-    the parameters from the sent data.
-
-    :type params: Dictionary
-    :param params: The map containing the encoded set of values
-    that are going to be decoded from the utf-8 form.
-    :rtype: Dictionary
-    :return: The decoded map meaning that all the keys and values
-    are in the unicode form instead of the string form.
-    """
-
-    # creates the dictionary that will hold the processed/decoded
-    # sequences of parameters created from the provided (and original)
-    # map of encoded parameters (raw values)
-    _params = dict()
-
-    for key, value in params.items():
-        items = []
-        for item in value:
-            is_bytes = legacy.is_bytes(item)
-            if is_bytes: item = item.decode("utf-8")
-            items.append(item)
-        is_bytes = legacy.is_bytes(key)
-        if is_bytes: key = key.decode("utf-8")
-        _params[key] = items
-
-    return _params
-
-def load_form(form):
-    # creates the map that is going to hold the "structured"
-    # version of the form with key value associations
-    form_s = {}
-
-    # iterates over all the form items to parse their values
-    # and populate the form structured version of it, note that
-    # for the sake of parsing the order of the elements in the
-    # form is relevant, in case there's multiple values for the
-    # same name they are considered as a list, otherwise they are
-    # considered as a single value
-    for name in form:
-        # retrieves the value (as a list) for the current name, then
-        # in case the sequence is larger than one element sets it,
-        # otherwise retrieves and sets the value as the first element
-        value = form[name]
-        value = value[0] if len(value) == 1 else value
-
-        # splits the complete name into its various components
-        # and retrieves both the final (last) element and the
-        # various partial elements from it
-        names = name.split(".")
-        final = names[-1]
-        partials = names[:-1]
-
-        # sets the initial "struct" reference as the form structured
-        # that has just been created (initial structure for iteration)
-        # then starts the iteration to retrieve or create the various
-        # intermediate structures
-        struct = form_s
-        for _name in partials:
-            _struct = struct.get(_name, {})
-            struct[_name] = _struct
-            struct = _struct
-
-        # sets the current value in the currently loaded "struct" element
-        # so that the reference gets properly updated
-        struct[final] = value
-
-    # retrieves the final "normalized" form structure containing
-    # a series of chained maps resulting from the parsing of the
-    # linear version of the attribute names
-    return form_s
-
-def check_login(self, token = None, request = None):
-    # tries to retrieve the request from the current context
-    # in case it has not been passed through other manner
-    request = request or (self.request if self else None)
-
-    # retrieves the data type of the token and creates the
-    # tokens sequence value taking into account its type
-    token_type = type(token)
-    if token_type in SEQUENCE_TYPES: tokens = token
-    else: tokens = (token,)
-
-    # in case the username value is set in session and there's
-    # no token to be validated returns valid and in case the checking
-    # of the complete set of tokens is valid also returns valid
-    if "username" in request.session and not token: return True
-    if check_tokens(self, tokens, request = request): return True
-
-    # returns the default value as invalid because if all the
-    # validation procedures have failed the check is invalid
-    return False
-
-def check_token(self, token, tokens_m = None, request = None):
-    # tries to retrieve the tokens map from the provided argument
-    # defaulting to the session one in case none is provided
-    if tokens_m == None: tokens_m = get_tokens_m(self, request = request)
-
-    # splits the provided token string into its parts, note that
-    # a namespace is defined around the dot character
-    token_l = token.split(".")
-
-    # iterates over the complete set of parts in the token list
-    # of parts to validate the complete chain of values against
-    # the map of token parts (namespace validation)
-    for token_p in token_l:
-        if "*" in tokens_m and tokens_m["*"] == True: return True
-        if not token_p in tokens_m: return False
-        tokens_m = tokens_m[token_p]
-
-    # verifies if the "final" tokens map value is valid and returns
-    # the final validation result accordingly
-    return True if tokens_m == True else False
-
-def check_tokens(self, tokens, tokens_m = None, request = None):
-    # iterates over the complete set of tokens that are going
-    # to be validated against the current context and if any of
-    # them fails an invalid result is returned otherwise a valid
-    # result is returned (indicating that all is valid)
-    for token in tokens:
-        if not check_token(
-            self,
-            token,
-            tokens_m = tokens_m,
-            request = request
-        ): return False
-    return True
-
-def ensure_login(self, token = None, request = None):
-    request = request or (self.request if self else None)
-    is_auth = "username" in request.session
-    if not is_auth: raise exceptions.AppierException(
-        message = "User not authenticated",
-        code = 403,
-        token = token
-    )
-    if check_token(self, token, request = request): return
-    raise exceptions.AppierException(
-        message = "Not enough permissions",
-        code = 403,
-        token = token
-    )
-
-def get_tokens_m(self, request = None, set = True):
-    """
-    Retrieves the map of tokens from the current session so that
-    they can be used for proper acl validation.
-
-    In case the current session contains a sequence based representation
-    of the tokens they are converted to their equivalent map value.
-
-    :type request: Request
-    :param request: The request that is going to be used to access
-    the session information, if any.
-    :type set: bool
-    :param set: If the possible converted tokens list should be persisted
-    into the current session.
-    :rtype: Dictionary
-    :return: The map of tokens to be used for acl validation.
-    """
-
-    # tries to retrieve the request from the current context
-    # in case it has not been passed through other manner
-    request = request or (self.request if self else None)
-
-    # tries to retrieve the tokens map from the current session
-    # and then verifies if the resulting value is either a map
-    # or a sequence, going to be used for decisions
-    tokens_m = request.session.get("tokens", {})
-    is_map = isinstance(tokens_m, dict)
-    is_sequence = isinstance(tokens_m, (list, tuple))
-
-    # if the tokens value is already a map then an immediate return
-    # is going to be performed (it is a valid tokens map)
-    if is_map: return tokens_m
-
-    # in case the value present in the tokens value is a sequence
-    # it must be properly converted into the equivalent map value
-    if is_sequence:
-        # sets the retrieve tokens map (that is indeed a sequence) as
-        # the tokens sequence and create a new ma to be used as the
-        # tokens map that is going to be created from the list
-        tokens_s = tokens_m
-        tokens_m = dict()
-
-        # iterates over the complete set of tokens in the
-        # sequence to properly add their namespace parts
-        # to the tokens map (as specified)
-        for token in tokens_s:
-            tokens_c = tokens_m
-            token_l = token.split(".")
-            head, tail = token_l[:-1], token_l[-1]
-            for token_p in head:
-                current = tokens_c.get(token_p, {})
-                is_dict = isinstance(current, dict)
-                if not is_dict: current = dict()
-                tokens_c[token_p] = current
-                tokens_c = current
-            tokens_c[tail] = True
-
-        # in case the set flag is set the tokens map should
-        # be set in the request session (may be dangerous)
-        # and then returns the tokens map to the caller method
-        if set: request.session["tokens"] = tokens_m
-        return tokens_m
-
-    # returns the "default" empty tokens map as it was not possible
-    # to retrieve any information regarding tokens from the
-    # current context and environment
-    return dict()
-
-def dict_merge(first, second, override = True):
-    if not override: first, second = second, first
-    final = dict(first)
-    final.update(second)
-    return final
-
-def cached(function):
-
-    name = function.__name__
-
-    @functools.wraps(function)
-    def _cached(self, *args, **kwargs):
-        properties = self.request.properties
-        exists = name in properties
-        if exists: return properties[name]
-        value = function(self, *args, **kwargs)
-        properties[name] = value
-        return value
-
-    return _cached
-
-def private(function):
-
-    @functools.wraps(function)
-    def _private(self, *args, **kwargs):
-        ensure = kwargs.get("ensure", True)
-        request = kwargs.get("request", self.request)
-        if ensure: ensure_login(self, request = request)
-        sanitize(function, kwargs)
-        return function(self, *args, **kwargs)
-
-    return _private
-
-def ensure(token = None):
-
-    def decorator(function):
-
-        @functools.wraps(function)
-        def interceptor(self, *args, **kwargs):
-            ensure = kwargs.get("ensure", True)
-            request = kwargs.get("request", self.request)
-            if ensure: ensure_login(
-                self,
-                token = token,
-                request = request
-            )
-            sanitize(function, kwargs)
-            return function(self, *args, **kwargs)
-
-        return interceptor
-
-    return decorator
-
-def delayed(function):
-
-    @functools.wraps(function)
-    def _delayed(self, *args, **kwargs):
-        _args = [self] + list(args)
-        return self.owner.delay(function, _args, kwargs)
-
-    return _delayed
-
-def route(url, method = "GET", async = False, json = False):
-
-    def decorator(function, *args, **kwargs):
-        if is_detached(function): delay(function, *args, **kwargs)
-        else: common.base().App.add_route(
-            method,
-            url,
-            function,
-            async = async,
-            json = json
-        )
-        return function
-
-    def delay(function, *args, **kwargs):
-        global CREATION_COUNTER
-        route = (url, method, async, json)
-        if not hasattr(function, "_routes"): function._routes = []
-        function._routes.append(route)
-        function.creation_counter = CREATION_COUNTER
-        CREATION_COUNTER += 1
-
-    return decorator
-
-def error_handler(code, scope = None, json = False):
-
-    def decorator(function, *args, **kwargs):
-        if is_detached(function): delay(function, *args, **kwargs)
-        else: common.base().App.add_error(code, function, json)
-        return function
-
-    def delay(function, *args, **kwargs):
-        global CREATION_COUNTER
-        error = (code, scope, json)
-        if not hasattr(function, "_errors"): function._errors = []
-        function._errors.append(error)
-        function.creation_counter = CREATION_COUNTER
-        CREATION_COUNTER += 1
-        return function
-
-    return decorator
-
-def exception_handler(exception, scope = None, json = False):
-
-    def decorator(function, *args, **kwargs):
-        if is_detached(function): delay(function, *args, **kwargs)
-        else: common.base().App.add_exception(exception, function, json)
-        return function
-
-    def delay(function, *args, **kwargs):
-        global CREATION_COUNTER
-        _exception = (exception, scope, json)
-        if not hasattr(function, "_exceptions"): function._exceptions = []
-        function._exceptions.append(_exception)
-        function.creation_counter = CREATION_COUNTER
-        CREATION_COUNTER += 1
-        return function
-
-    return decorator
-
-def before_request(scope = "all"):
-
-    def decorator(function, *args, **kwargs):
-        if is_detached(function): delay(function, *args, **kwargs)
-        else: common.base().App.add_custom("before_request", function)
-        return function
-
-    def delay(function, *args, **kwargs):
-        global CREATION_COUNTER
-        _custom = ("before_request",)
-        if not hasattr(function, "_customs"): function._customs = []
-        function._customs.append(_custom)
-        function.creation_counter = CREATION_COUNTER
-        CREATION_COUNTER += 1
-        return function
-
-    return decorator
-
-def after_request(scope = "all"):
-
-    def decorator(function, *args, **kwargs):
-        if is_detached(function): delay(function, *args, **kwargs)
-        else: common.base().App.add_custom("after_request", function)
-        return function
-
-    def delay(function, *args, **kwargs):
-        global CREATION_COUNTER
-        _custom = ("after_request",)
-        if not hasattr(function, "_customs"): function._customs = []
-        function._customs.append(_custom)
-        function.creation_counter = CREATION_COUNTER
-        CREATION_COUNTER += 1
-        return function
-
-    return decorator
-
-def is_detached(function):
-    """
-    Verifies if the provided function value is considered to be
-    a detached method from a class, this is valid for situations
-    where the type of the value is a function and there's a reference
-    to the parent class of definition.
-
-    This method is not completely safe as it relies on the fact that
-    by convention the first argument of a "future" method is the "self"
-    one, meaning that a "normal function" would be detected as a
-    method if the first argument of it is named self.
-
-    :type function: Function
-    :param function: The function value that is going to be evaluated
-    for the presence of a detached method.
-    :rtype: bool
-    :return: If the provided function value refers a detached method
-    of a certain class.
-    """
-
-    # verifies if the provided value is a valid function type
-    # an in case it's not it's considered to not be a detached
-    is_function = isinstance(function, types.FunctionType)
-    if not is_function: return False
-
-    # retrieves the function's specification (should include arguments)
-    # and then verifies that they are valid and that at least one valid
-    # argument exists for the specification (as required by methods)
-    spec = legacy.getargspec(function)
-    if not spec: return False
-    if not spec.args: return False
-
-    # verifies that the name of the first argument of the function is the
-    # the instance one, if that's the case this should be a detached method
-    # that is currently being identified as a function
-    return spec.args[0] == "self"
-
-def sanitize(function, kwargs):
-    removal = []
-    method_a = legacy.getargspec(function)[0]
-    for name in kwargs:
-        if name in method_a: continue
-        removal.append(name)
-    for name in removal: del kwargs[name]
-
-def verify(condition, message = None, code = None):
-    if condition: return
-    raise exceptions.AssertionError(
-        message = message,
-        code = code
-    )
-
-def execute(args, command = None, path = None, shell = None, encoding = None):
-    if shell == None: shell = os.name == "nt"
-    if not encoding: encoding = sys.getfilesystemencoding()
-    if command: args = command.split(" ")
-    process = subprocess.Popen(
-        args,
-        stdout = subprocess.PIPE,
-        stderr = subprocess.PIPE,
-        shell = shell,
-        cwd = path
-    )
-    code = process.wait()
-    stdout = process.stdout.read()
-    stderr = process.stderr.read()
-    stdout = stdout.decode(encoding)
-    stderr = stderr.decode(encoding)
-    return dict(
-        stdout = stdout,
-        stderr = stderr,
-        code = code
-    )
-
-@contextlib.contextmanager
-def ctx_locale(name = "", force = False):
-    saved = locale.setlocale(locale.LC_ALL)
-    if saved == name and not force: yield saved; return
-    try: yield locale.setlocale(locale.LC_ALL, name)
-    finally: locale.setlocale(locale.LC_ALL, saved)
-
-@contextlib.contextmanager
-def ctx_request(app = None):
-    app = app or common.base().get_app()
-    _request = app._request
-    app._request = app._mock
-    try: yield True
-    finally: app._request = _request
-
-class FileTuple(tuple):
-    """
-    Tuple class (inherits from tuple) that represents
-    the name, content type and (data) contents of a file
-    in the context of the appier infra-structure.
-
-    This class shares many of the signature with the
-    typical python class interface.
-    """
-
-    @classmethod
-    def from_file(cls, file, name = None, mime = None):
-        data = file.read()
-        file_tuple = cls((name, mime, data))
-        return file_tuple
-
-    @classmethod
-    def from_path(cls, path, name = None, mime = None, guess = True):
-        mime = cls.guess(path) if mime == None and guess else mime
-        file = open(path, "rb")
-        try: file_tuple = cls.from_file(file, name = name, mime = mime)
-        finally: file.close()
-        return file_tuple
-
-    @classmethod
-    def guess(self, name):
-        mime = mimetypes.guess_type(name, strict = False)[0]
-        if mime: return mime
-        return None
-
-    def read(self, count = None):
-        contents = self[2]
-        return contents
-
-    def save(self, path):
-        contents = self[2]
-        file = open(path, "wb")
-        try: file.write(contents)
-        finally: file.close()
-
-    @property
-    def name(self):
-        return self[0]
-
-    @property
-    def mime(self):
-        return self[1]
-
-class BaseThread(threading.Thread):
-    """
-    The top level thread class that is meant to encapsulate
-    a running base object and run it in a new context.
-
-    This base thread may be used to run a network loop allowing
-    a main thread to continue with execution logic.
-    """
-
-    def __init__(self, owner = None, daemon = False, *args, **kwargs):
-        threading.Thread.__init__(self, *args, **kwargs)
-        self.owner = owner
-        self.daemon = daemon
-
-    def run(self):
-        threading.Thread.run(self)
-        if not self.owner: return
-        self.owner.start()
-        self.owner = None
-
-class JSONEncoder(json.JSONEncoder):
-
-    def __init__(self, *args, **kwargs):
-        self.permissive = kwargs.pop("permissive", True)
-        json.JSONEncoder.__init__(self, *args, **kwargs)
-
-    def default(self, obj, **kwargs):
-        if hasattr(obj, "json_v"): return obj.json_v()
-        if self.permissive: return str(obj)
-        return json.JSONEncoder.default(self, obj, **kwargs)
+#!/usr/bin/python
+# -*- coding: utf-8 -*-
+
+# Hive Appier Framework
+# Copyright (c) 2008-2017 Hive Solutions Lda.
+#
+# This file is part of Hive Appier Framework.
+#
+# Hive Appier Framework is free software: you can redistribute it and/or modify
+# it under the terms of the Apache License as published by the Apache
+# Foundation, either version 2.0 of the License, or (at your option) any
+# later version.
+#
+# Hive Appier Framework is distributed in the hope that it will be useful,
+# but WITHOUT ANY WARRANTY; without even the implied warranty of
+# MERCHANTABILITY or FITNESS FOR A PARTICULAR PURPOSE. See the
+# Apache License for more details.
+#
+# You should have received a copy of the Apache License along with
+# Hive Appier Framework. If not, see <http://www.apache.org/licenses/>.
+
+__author__ = "João Magalhães <joamag@hive.pt>"
+""" The author(s) of the module """
+
+__version__ = "1.0.0"
+""" The version of the module """
+
+__revision__ = "$LastChangedRevision$"
+""" The revision number of the module """
+
+__date__ = "$LastChangedDate$"
+""" The last change date of the module """
+
+__copyright__ = "Copyright (c) 2008-2017 Hive Solutions Lda."
+""" The copyright for the module """
+
+__license__ = "Apache License, Version 2.0"
+""" The license for the module """
+
+import os
+import re
+import sys
+import json
+import copy
+import uuid
+import types
+import locale
+import hashlib
+import calendar
+import datetime
+import functools
+import threading
+import mimetypes
+import contextlib
+import subprocess
+
+from . import smtp
+from . import legacy
+from . import common
+from . import defines
+from . import exceptions
+
+CREATION_COUNTER = 0
+""" The global static creation counter value that
+will be used to create an order in the declaration
+of attributes for a set of classes """
+
+FIRST_CAP_REGEX = re.compile("(.)([A-Z][a-z]+)")
+""" Regular expression that ensures that the first
+token of each camel string is properly capitalized """
+
+ALL_CAP_REGEX = re.compile("([a-z0-9])([A-Z])")
+""" The generalized transition from lower case to
+upper case letter regex that will provide a way of
+putting the underscore in the middle of the transition """
+
+SORT_MAP = {
+    "1" : 1,
+    "-1" : -1,
+    "ascending" : 1,
+    "descending" : -1,
+}
+""" The map associating the normalized (text) way of
+representing sorting with the current infra-structure
+number way of representing the same information """
+
+SEQUENCE_TYPES = (list, tuple)
+""" The sequence defining the various types that are
+considered to be sequence based for python """
+
+defines = defines
+
+def to_limit(limit_s):
+    limit = int(limit_s)
+    if limit < 0: return 0
+    return limit
+
+def to_find(find_s):
+    if not find_s: return []
+    find_t = type(find_s)
+    if find_t == list: return find_s
+    return [find_s]
+
+def to_sort(sort_s):
+    values = sort_s.split(":", 1)
+    if len(values) == 1: values.append("descending")
+    name, direction = values
+    if name == "default": return None
+    values[1] = SORT_MAP.get(direction, 1)
+    return [tuple(values)]
+
+ALIAS = {
+    "filters" : "find_d",
+    "filters[]" : "find_d",
+    "filter_def" : "find_d",
+    "filter_string" : "find_s",
+    "filter_name" : "find_n",
+    "insensitive" : "find_i",
+    "order" : "sort",
+    "offset" : "skip",
+    "start_record" : "skip",
+    "number_records" : "limit"
+}
+""" The map containing the various attribute alias
+between the normalized manned and the appier manner """
+
+FIND_TYPES = dict(
+    skip = int,
+    limit = to_limit,
+    find_s = legacy.UNICODE,
+    find_d = to_find,
+    find_i = bool,
+    find_t = legacy.UNICODE,
+    find_n = legacy.UNICODE,
+    sort = to_sort,
+    meta = bool,
+    fields = list
+)
+""" The map associating the various find fields with
+their respective types, note that in case a special
+conversion operation is required the associated value
+may represent a conversion function instead """
+
+FIND_DEFAULTS = dict(
+    limit = 10
+)
+""" The map that defines the various default values
+for a series of find related attributes """
+
+def is_iterable(object):
+    """
+    Verifies if the provided object (value) is iterable
+    meaning that the type of it is listed in a list of
+    sequence based data types.
+
+    :type object: Object
+    :param object: The value that is going to be tested
+    for iterable type.
+    :rtype: bool
+    :return: If the provided object represents an iterable
+    object meaning that it belongs to sequence type.
+    """
+
+    return type(object) in defines.ITERABLES
+
+def is_mobile(user_agent):
+    """
+    Verifies if the provided user agent string represent a
+    mobile agent, for that a series of regular expressions
+    are matched against the user agent string.
+
+    :type user_agent: String
+    :param user_agent: The string containing the user agent
+    value that is going to be verified against a series of
+    regular expressions for mobile verification.
+    :rtype: bool
+    :return: If the provided user agent string represents a
+    mobile browser or a regular (desktop) one.
+    """
+
+    prefix = user_agent[:4]
+    mobile = defines.MOBILE_REGEX.search(user_agent)
+    mobile_prefix = defines.MOBILE_PREFIX_REGEX.search(prefix)
+    is_mobile = True if mobile or mobile_prefix else False
+    return is_mobile
+
+def is_tablet(user_agent):
+    """
+    Verifies if the provided user agent string represent a
+    tablet agent, for that a series of regular expressions
+    are matched against the user agent string.
+
+    :type user_agent: String
+    :param user_agent: The string containing the user agent
+    value that is going to be verified against a series of
+    regular expressions for tablet verification.
+    :rtype: bool
+    :return: If the provided user agent string represents a
+    tablet browser or a regular (desktop) one.
+    """
+
+    prefix = user_agent[:4]
+    tablet = defines.TABLET_REGEX.search(user_agent)
+    mobile_prefix = defines.MOBILE_PREFIX_REGEX.search(prefix)
+    is_tablet = True if tablet or mobile_prefix else False
+    return is_tablet
+
+def email_parts(base, encoding = None):
+    """
+    Unpacks the complete set of parts (name and email) from the
+    provided generalized email string. The provided string may
+    be a single email or the more complex form (eg: Name <email>).
+
+    Note that the provided base argument may be a single string
+    or a sequence of strings and the returning type will reflect
+    that same provided parameter.
+
+    :type base: String/List
+    :param base: The base value that is going to be parsed as an
+    email string or a sequence of such values.
+    :rtype: Tuple/List
+    :return: The resulting parsed tuple/tuples for the provided
+    email strings, these tuples contain name and emails for each
+    of the parsed values.
+    """
+
+    base_t = type(base)
+    if base_t in SEQUENCE_TYPES:
+        return [email_parts(base) for base in base]
+
+    match = defines.EMAIL_REGEX.match(base)
+    if not match: return (None, None)
+
+    email = match.group("email_a") or match.group("email_b")
+    name = match.group("name") or email
+
+    return (name, email)
+
+def email_mime(base, encoding = "utf-8"):
+    if legacy.PYTHON_3: encoding = None
+
+    base_t = type(base)
+    if base_t in SEQUENCE_TYPES:
+        return [email_mime(item, encoding = encoding) for item in base]
+
+    name, email = email_parts(base)
+    name = smtp.header(name, encoding = encoding)
+    return "%s <%s>" % (name, email)
+
+def email_name(base):
+    base_t = type(base)
+    if base_t in SEQUENCE_TYPES:
+        return [email_base(base) for base in base]
+    name, _email = email_parts(base)
+    return name
+
+def email_base(base):
+    base_t = type(base)
+    if base_t in SEQUENCE_TYPES:
+        return [email_base(base) for base in base]
+    _name, email = email_parts(base)
+    return email
+
+def date_to_timestamp(value, format = "%d/%m/%Y"):
+    if not value: return None
+    try: value = datetime.datetime.strptime(value, format)
+    except: return None
+    value = value.utctimetuple()
+    return calendar.timegm(value)
+
+def obfuscate(value, display_l = 3, token = "*"):
+    value_l = len(value)
+    display_l = min([value_l, display_l])
+    obfuscated = value[:display_l] + ((value_l - display_l) * token)
+    return obfuscated
+
+def import_pip(name, package = None, default = None):
+    package = package or name
+    try: module = __import__(name)
+    except:
+        try: module = install_pip_s(package)
+        except: return default
+        try: module = __import__(name)
+        except: return default
+    return module
+
+def ensure_pip(name, package = None, delayed = False):
+    package = package or name
+    try:
+        __import__(name)
+    except:
+        install_pip_s(package, delayed = delayed)
+
+def install_pip(package, delayed = False, user = False):
+    import pip
+    args = ["install", package]
+    if user: args.insert(1, "--user")
+    if delayed:
+        import multiprocessing
+        process = multiprocessing.Process(
+            target = pip.main,
+            args = (args,)
+        )
+        process.start()
+        result = 0
+    else:
+        result = pip.main(args)
+    if result == 0: return
+    raise exceptions.OperationalError(message = "pip error")
+
+def install_pip_s(package, delayed = False):
+    try:
+        install_pip(package, delayed = delayed, user = False)
+    except exceptions.OperationalError:
+        install_pip(package, delayed = delayed, user = True)
+
+def request_json(request = None, encoding = "utf-8"):
+    # retrieves the proper request object, either the provided
+    # request or the default base request object and then in
+    # case the the json data is already in the request properties
+    # it is used (cached value) otherwise continues with the parse
+    request = request or common.base().get_request()
+    if "_data_j" in request.properties: return request.properties["_data_j"]
+
+    # retrieves the current request data and tries to
+    # "load" it as json data, in case it fails gracefully
+    # handles the failure setting the value as an empty map
+    data = request.data
+    try:
+        is_bytes = legacy.is_bytes(data)
+        if is_bytes: data = data.decode(encoding)
+        data_j = json.loads(data)
+    except: data_j = {}
+    request.properties["_data_j"] = data_j
+
+    # returns the json data object to the caller method so that it
+    # may be used as the parsed value (post information)
+    return data_j
+
+def get_object(
+    object = None,
+    alias = False,
+    page = False,
+    find = False,
+    norm = True,
+    **kwargs
+):
+    # retrieves the base request object that is going to be used in
+    # the construction of the object
+    request = common.base().get_request()
+
+    # verifies if the provided object is valid in such case creates
+    # a copy of it and uses it as the base object for validation
+    # otherwise used an empty map (form validation)
+    object = object and copy.copy(object) or {}
+
+    # retrieves the current request data and tries to
+    # "load" it as json data, in case it fails gracefully
+    # handles the failure setting the value as an empty map
+    data_j = request_json()
+
+    # uses all the values referencing data in the request to try
+    # to populate the object this way it may be constructed using
+    # any of theses strategies (easier for the developer)
+    for name, value in data_j.items(): object[name] = value
+    for name, value in request.files_s.items(): object[name] = value
+    for name, value in request.post_s.items(): object[name] = value
+    for name, value in request.params_s.items(): object[name] = value
+
+    # in case the alias flag is set tries to resolve the attribute
+    # alias and in case the find types are set converts the find
+    # based attributes using the currently defined mapping map
+    alias and resolve_alias(object)
+    page and page_types(object)
+    find and find_types(object)
+    find and find_defaults(object, kwargs)
+
+    # in case the normalization flag is set runs the normalization
+    # of the provided object so that sequences are properly handled
+    # as define in the specification (this allows multiple references)
+    norm and norm_object(object)
+
+    # returns the constructed object to the caller method this object
+    # should be a structured representation of the data in the request
+    return object
+
+def resolve_alias(object):
+    for name, value in legacy.eager(object.items()):
+        if not name in ALIAS: continue
+        _alias = ALIAS[name]
+        object[_alias] = value
+        del object[name]
+
+def page_types(object, size = 50):
+    page = object.get("page", 1)
+    size = object.get("size", size)
+    sorter = object.get("sorter", None)
+    direction = object.get("direction", "descending")
+    page = int(page)
+    size = int(size)
+    offset = page - 1
+    object["skip"] = offset * size
+    object["limit"] = size
+    if sorter: object["sort"] = "%s:%s" % (sorter, direction)
+
+def find_types(object):
+    for name, value in legacy.eager(object.items()):
+        if not name in FIND_TYPES:
+            del object[name]
+            continue
+        find_type = FIND_TYPES[name]
+        object[name] = find_type(value)
+
+def find_defaults(object, kwargs):
+    for name, value in legacy.iteritems(kwargs):
+        if name in object: continue
+        if not name in FIND_TYPES: continue
+        object[name] = value
+
+    for name, value in legacy.iteritems(FIND_DEFAULTS):
+        if name in object: continue
+        object[name] = value
+
+def norm_object(object):
+    # iterates over all the key value association in the
+    # object, trying to find the ones that refer sequences
+    # so that they may be normalized
+    for name, value in object.items():
+        # verifies if the current name references a sequence
+        # and if that's not the case continues the loop trying
+        # to find any other sequence based value
+        if not name.endswith("[]"): continue
+
+        # removes the current reference to the name as the value
+        # is not in the valid structure and then normalizes the
+        # name by removing the extra sequence indication value
+        del object[name]
+        name = name[:-2]
+
+        # in case the current value is not valid (empty) the object
+        # is set with an empty list for the current iteration as this
+        # is considered to be the default value
+        if not value: object[name] = []; continue
+
+        # retrieves the normalized and linearized list of leafs
+        # for the current value and ten verifies the size of each
+        # of its values and uses it to measure the number of
+        # dictionary elements that are going to be contained in
+        # the sequence to be "generated", then uses this (size)
+        # value to pre-generate the complete set of dictionaries
+        leafs_l = leafs(value)
+        first = leafs_l[0] if leafs_l else (None, [])
+        _fqn, values = first
+        size = len(values)
+        list = [dict() for _index in range(size)]
+
+        # sets the list of generates dictionaries in the object for
+        # the newly normalized name of structure
+        object[name] = list
+
+        # iterates over the complete set of key value pairs in the
+        # leafs list to gather the value into the various objects that
+        # are contained in the sequence (normalization process)
+        for _name, _value in leafs_l:
+            for index in range(size):
+                _object = list[index]
+                _name_l = _name.split(".")
+                set_object(_object, _name_l, _value[index])
+
+def set_object(object, name_l, value):
+    """
+    Sets a composite value in an object, allowing for
+    dynamic setting of random size key values.
+
+    This method is useful for situations where one wants
+    to set a value at a randomly defined depth inside
+    an object without having to much work with the creation
+    of the inner dictionaries.
+
+    :type object: Dictionary
+    :param object: The target object that is going to be
+    changed and set with the target value.
+    :type name_l: List
+    :param name_l: The list of names that defined the fully
+    qualified name to be used in the setting of the value
+    for example path.to.end will be a three size list containing
+    each of the partial names.
+    :type value: Object
+    :param value: The value that is going to be set in the
+    defined target of the object.
+    """
+
+    # retrieves the first name in the names list this is the
+    # value that is going to be used for the current iteration
+    name = name_l[0]
+
+    # in case the length of the current names list has reached
+    # one this is the final iteration and so the value is set
+    # at the current naming point
+    if len(name_l) == 1: object[name] = value
+
+    # otherwise this is a "normal" step and so a new map must
+    # be created/retrieved and the iteration step should be
+    # performed on this new map as it's set on the current naming
+    # place (recursion step)
+    else:
+        map = object.get(name, {})
+        object[name] = map
+        set_object(map, name_l[1:], value)
+
+def leafs(object):
+    """
+    Retrieves a list containing a series of tuples that
+    each represent a leaf of the current object structure.
+
+    A leaf is the last element of an object that is not a
+    map, the other intermediary maps are considered to be
+    trunks and should be percolated recursively.
+
+    This is a recursive function that takes some memory for
+    the construction of the list, and so should be used with
+    the proper care to avoid bottlenecks.
+
+    :type object: Dictionary
+    :param object: The object for which the leafs list
+    structure is meant to be retrieved.
+    :rtype: List
+    :return: The list of leaf node tuples for the provided
+    object, as requested for each of the sequences.
+    """
+
+    # creates the list that will hold the various leaf nodes
+    # "gathered" by the current recursion function
+    leafs_l = []
+
+    # iterates over all the key and value relations in the
+    # object trying to find the leaf nodes (no map nodes)
+    # creating a tuple of fqn (fully qualified name) and value
+    for name, value in object.items():
+        # retrieves the data type for the current value and
+        # validation if it is a dictionary or any other type
+        # in case it's a dictionary a new iteration step must
+        # be performed retrieving the leafs of the value and
+        # then incrementing the name with the current prefix
+        value_t = type(value)
+        if value_t == dict:
+            _leafs = leafs(value)
+            _leafs = [(name + "." + _name, value) for _name, value in _leafs]
+            leafs_l.extend(_leafs)
+
+        # otherwise this is a leaf node and so the leaf tuple
+        # node must be constructed with the current value
+        # (properly validated for sequence presence)
+        else:
+            value_t = type(value)
+            if not value_t == list: value = [value]
+            leafs_l.append((name, value))
+
+    # returns the list of leaf nodes that was "just" created
+    # to the caller method so that it may be used there
+    return leafs_l
+
+def gen_token(limit = None, hash = hashlib.sha256):
+    """
+    Generates a random cryptographic ready token according
+    to the framework specification, this is generated using
+    a truly random uuid based seed and hashed using the
+    provided hash digest strategy (sha256 by default).
+
+    The resulting value is returned as an hexadecimal based
+    string according to the standard.
+
+    :type limit: int
+    :param limit: The maximum number of characters allowed
+    for the token to be generated.
+    :type hash: Function
+    :param hash: The hashing method that is going to be used
+    for the hash of the generated token, this should be compliant
+    with the base python hashing infra-structure.
+    :rtype: String
+    :return: The hexadecimal based string value
+    """
+
+    token_s = str(uuid.uuid4())
+    token_s = token_s.encode("utf-8")
+    token = hash(token_s).hexdigest()
+    if limit: token = token[:limit]
+    return token
+
+def html_to_text(data):
+    """
+    Converts the provided html textual data into a plain text
+    representation of it. This method uses a series of heuristics
+    for this conversion, and such conversion should not be considered
+    to be completely reliable.
+
+    The current implementation is not memory or processor efficient
+    and should be used carefully to avoid performance problems.
+
+    :type data: String
+    :param data: The html string of text that is going to be used for
+    the conversion into the plain text representation.
+    :rtype: String
+    :return: The approximate plain text representation to the provided
+    html contents.
+    """
+
+    data = data.strip()
+    data = data.replace("\n", "\r")
+
+    data = data.replace("&copy;", "Copyright")
+    data = data.replace("&middot;", "-")
+
+    result = re.findall(defines.BODY_REGEX, data)
+    data = result[0]
+
+    data = defines.TAG_REGEX.sub("", data)
+
+    valid = []
+    lines = data.splitlines(False)
+    for line in lines:
+        line = line.strip()
+        if not line: continue
+        valid.append(line)
+
+    data = "\n".join(valid)
+    data = data.replace("\n.", ".")
+    return data
+
+def camel_to_underscore(camel, separator = "_", lower = True):
+    """
+    Converts the provided camel cased based value into
+    a normalized underscore based string.
+
+    An optional lower parameter may be used to avoid the case
+    of the letters from being lower cased.
+
+    This is useful as most of the python string standards
+    are compliant with the underscore strategy.
+
+    :type camel: String
+    :param camel: The camel cased string that is going to be
+    converted into an underscore based string.
+    :type separator: String
+    :param separator: The separator token that is going to
+    be used in the camel to underscore conversion.
+    :type lower: bool
+    :param lower: If the letter casing should be changed while
+    convert the value from camel to underscore.
+    :rtype: String
+    :return: The underscore based string resulting from the
+    conversion of the provided camel cased one.
+    """
+
+    value = FIRST_CAP_REGEX.sub(r"\1" + separator + r"\2", camel)
+    value = ALL_CAP_REGEX.sub(r"\1" + separator + r"\2", value)
+    if lower: value = value.lower()
+    return value
+
+def camel_to_readable(camel, lower = False, capitalize = False):
+    """
+    Converts the given camel cased oriented string value
+    into a readable one meaning that the returned value
+    is a set of strings separated by spaces.
+
+    This method may be used to convert class names into
+    something that is readable by an end user.
+
+    :type camel: String
+    :param camel: The camel case string value that is going
+    to be used in the conversion into a readable string.
+    :type lower: bool
+    :param lower: If the camel based value should be lower
+    cased before the conversion to readable.
+    :type capitalize: bool
+    :param capitalize: If all of the words should be capitalized
+    or if instead only the first one should.
+    :rtype: String
+    :return: The final human readable string that may be
+    used to display a value to an end user.
+    """
+
+    underscore = camel_to_underscore(camel, lower = lower)
+    return underscore_to_readable(underscore, capitalize = capitalize)
+
+def underscore_to_readable(underscore, capitalize = False):
+    """
+    Converts the given underscore oriented string value
+    into a readable one meaning that the returned value
+    is a set of strings separated by spaces.
+
+    This method may be used to class attributes into
+    something that is readable by an end user.
+
+    :type camel: String
+    :param camel: The underscore string value that is going
+    to be used in the conversion into a readable string.
+    :type capitalize: bool
+    :param capitalize: If all of the words should be capitalized
+    or if instead only the first one should.
+    :rtype: String
+    :return: The final human readable string that may be
+    used to display a value to an end user.
+    """
+
+    parts = underscore.split("_")
+    if capitalize: parts = [part[0].upper() + part[1:] for part in parts]
+    else: parts[0] = parts[0][0].upper() + parts[0][1:]
+    return " ".join(parts)
+
+def quote(value, *args, **kwargs):
+    """
+    Quotes the passed value according to the defined
+    standard for url escaping, the value is first encoded
+    into the expected utf-8 encoding as defined by standard.
+
+    This method should be used instead of a direct call to
+    the equivalent call in the url library.
+
+    :type value: String
+    :param value: The string value that is going to be quoted
+    according to the url escaping scheme.
+    :rtype: String
+    :return: The quoted value according to the url scheme this
+    value may be safely used in urls.
+    """
+
+    is_unicode = type(value) == legacy.UNICODE
+    if is_unicode: value = value.encode("utf-8")
+    return legacy.quote(value, *args, **kwargs)
+
+def unquote(value, *args, **kwargs):
+    """
+    Unquotes the provided value according to the url scheme
+    the resulting value should be an unicode string representing
+    the same value, the intermediary string value from the decoding
+    should be an utf-8 based value.
+
+    This method should be used instead of a direct call to
+    the equivalent call in the url library.
+
+    :type value: String
+    :param value: The string value that is going to be unquoted
+    according to the url escaping scheme.
+    :rtype: String
+    :return: The unquoted value extracted as an unicode
+    string that the represents the same value.
+    """
+
+    value = legacy.unquote(value, *args, **kwargs)
+    is_bytes = type(value) == legacy.BYTES
+    if is_bytes: value = value.decode("utf-8")
+    return value
+
+def call_safe(callable, *args, **kwargs):
+    """
+    Method used to call a callable object using a "safe" approach,
+    meaning that each of its keyword arguments will be validated
+    for existence in the target callable definition.
+
+    In case the validation of the keyword argument fails the same
+    argument is removed from the map of keyword arguments.
+
+    Note that in case the wildcard based kwargs value exists in
+    the callable definition the callable is immediately considered
+    to be valid and the call is ran.
+
+    :type callable: Callable
+    :callable callable: The callable that is going to have the keyword
+    based arguments validated and the get called.
+    :rtype: object
+    :return: The resulting value from the safe call of the provided
+    callable, this may have any data type.
+    """
+
+    # retrieves the arguments specification to the provided callable
+    # and retrieves the various argument names and the existence or
+    # not of the wildcard kwargs value in the callable and in case it
+    # exists runs the callable call immediately
+    argspec = legacy.getargspec(callable)
+    method_args = argspec[0]
+    method_kwargs = argspec[2]
+    if method_kwargs: return callable(*args, **kwargs)
+
+    # iterates over the complete set of keyword based arguments to be
+    # used in the call and validates them against the method specification
+    # in case they do not exist in the specification deletes them from
+    # the map of keyword based arguments (not going to be sent)
+    for name in legacy.keys(kwargs):
+        if name in method_args: continue
+        del kwargs[name]
+
+    # runs the callable with the "remaining" arguments and keyword arguments
+    # returning the value to the caller method
+    return callable(*args, **kwargs)
+
+def base_name(name, suffix = "_controller"):
+    """
+    Retrieves the base name of a class name that contains
+    a suffix (eg: controller) the resulting value is the
+    underscore version of the name without the suffix.
+
+    This method provides an easy way to expose class names
+    in external environments.
+
+    :type name: String
+    :param name: The name from which the base name will be
+    extracted and treated.
+    :type suffix: String
+    :param suffix: The optional suffix value that if sent will
+    be removed from the last part of the name string.
+    :rtype: String
+    :return: The resulting base name for the provided name, treated
+    and with the suffix removed (in case it exists).
+    """
+
+    suffix_l = len(suffix)
+    name = camel_to_underscore(name)
+    if name.endswith(suffix): name = name[:suffix_l * -1]
+    return name
+
+def base_name_m(name, suffixes = ("_controller", "_part", "_app")):
+    """
+    Multiple iteration version of the base name function that provides
+    a simple strategy for the retrieval of a "base name" without the
+    complete set of provided suffixes attached to the value.
+
+    :type name: String
+    :param name: The name from which the base name will be
+    extracted and treated, with multiple value strategy.
+    :type suffixes: List/Tuple
+    :param suffixes: The complete set of suffixes that are going
+    to be removed from the provided value creating the base name.
+    :rtype: String
+    :return: The resulting base name for the provided name, treated
+    and without the complete set of provided suffixes.
+    """
+
+    for suffix in suffixes: name = base_name(name, suffix = suffix)
+    return name
+
+def is_content_type(data, target):
+    """
+    Verifies if the any of the provided mime types (target) is
+    valid for the provided content type string.
+
+    :type data: String
+    :param data: The content type string to be parsed and matched
+    against the target mime type values.
+    :type target: Tuple/String
+    :param target: The tuple containing the multiple mime type values
+    to be verified against the content type mime strings.
+    :rtype: bool
+    :return: If any of the provided mime types is considered valid
+    for the content type.
+    """
+
+    if not isinstance(target, (list, tuple)): target = (target,)
+    mime, _extra = parse_content_type(data)
+    for item in target:
+        type, _sub_type = item.split("/")
+        wildcard = type + "/*"
+        if item in mime: return True
+        if wildcard in mime: return True
+    return False
+
+def parse_content_type(data):
+    """
+    Parses the provided content type string retrieving both the multiple
+    mime types associated with the resource and the extra key to value
+    items associated with the string in case they are defined (it's optional).
+
+    :type data: String
+    :param data: The content type data that is going to be parsed to
+    obtain the structure of values for the content type string, this must
+    be a plain unicode string and not a binary string.
+    :rtype: Tuple
+    :return: The sequence of mime types of the the content and the multiple
+    extra values associated with the content type (eg: charset, boundary, etc.)
+    """
+
+    # creates the list of final normalized mime types and the
+    # dictionary to store the extra values.
+    types = []
+    extra_m = dict()
+
+    # in case no valid type has been sent returns the values
+    # immediately to avoid further problems
+    if not data: return types, extra_m
+
+    # extracts the mime and the extra parts from the data string
+    # they are the basis of the processing method
+    data = data.strip(";")
+    parts = data.split(";")
+    mime = parts[0]
+    extra = parts[1:]
+    mime = mime.strip()
+
+    # runs a series of verifications on the base mime value and in
+    # case it's not valid returns the default values immediately
+    if not "/" in mime: return types, extra_m
+
+    # strips the complete set of valid extra values, note
+    # that these values are going to be processed as key
+    # to value items
+    extra = [value.strip() for value in extra if extra]
+
+    # splits the complete mime type into its type and sub
+    # type components (first step of normalization)
+    type, sub_type = mime.split("/", 1)
+    sub_types = sub_type.split("+")
+
+    # iterates over the complete set of sub types to
+    # create the full mime type for each of them and
+    # add the new full items to the types list (normalization)
+    for sub_type in sub_types:
+        types.append(type + "/" + sub_type)
+
+    # goes through all of the extra key to value items
+    # and converts them into proper dictionary values
+    for extra_item in extra:
+        if not "=" in extra_item: continue
+        extra_item = extra_item.strip()
+        key, value = extra_item.split("=")
+        extra_m[key] = value
+
+    # returns the final tuple containing both the normalized
+    # mime types for the content and the extra key to value items
+    return types, extra_m
+
+def parse_cookie(data):
+    """
+    Parses/interprets the provided cookie data string, returning a
+    map structure containing key to value associations of the various
+    parts of the cookie.
+
+    In case no key value association exists for the cookie the value
+    for such cookie (key) is stored and an empty string (unset).
+
+    :type data: String
+    :param data: The cookie serialized data that is going to be parsed
+    in order to create the final cookie dictionary/map.
+    :rtype: Dictionary
+    :return: The final map containing key the value association for the
+    various parts of the provided cookie string.
+    """
+
+    # creates the dictionary that is going to hold the various cookie
+    # key to value associations parsed from the "raw" data
+    cookie_m = dict()
+
+    # splits the data information around the proper cookie separator
+    # and then iterates over each of the cookies to set them in the
+    # final cookie map (with the key to value associations)
+    cookies = [cookie.strip() for cookie in data.split(";")]
+    for cookie in cookies:
+        if not "=" in cookie: cookie += "="
+        name, value = cookie.split("=", 1)
+        cookie_m[name] = value
+
+    # returns the final map of cookies to the caller method so that
+    # proper and easy access is possible to the cookie
+    return cookie_m
+
+def parse_multipart(data, boundary):
+    """
+    Parses the provided data buffer as a set of multipart data
+    the content type is not verified inside this method.
+
+    The function returns a tuple containing both a map of "basic"
+    form parameters, a map containing the set of file tuples and
+    a sequence containing the name and values tuples in order.
+
+    :type data: String
+    :param data: The string containing the complete set of data
+    that is going to be processed as multipart.
+    :type boundary: String
+    :param boundary: The string containing the basic boundary header
+    value, should be provided from the caller function.
+    :rtype: Tuple
+    :return: A tuple containing both the map of post attributes,
+    the map of file attributes and a list with the various name and
+    value tuples (to be able to access ordered values).
+    """
+
+    ordered = []
+    post = dict()
+    files = dict()
+
+    boundary = str(boundary)
+    boundary = boundary.strip()
+    boundary_base = "--" + boundary[9:].strip("\"")
+    boundary_value = legacy.bytes(boundary_base + "\r\n")
+    boundary_extra = legacy.bytes(boundary_base + "--" + "\r\n")
+    boundary_extra_l = len(boundary_extra)
+    parts = data.split(boundary_value)
+    parts[-1] = parts[-1][:boundary_extra_l * -1]
+
+    for part in parts:
+        if not part: continue
+        part_s = part.split(b"\r\n\r\n", 1)
+        headers = part_s[0]
+        if len(part_s) > 1: contents = part_s[1]
+        else: contents = None
+
+        # strips the current headers string and then splits it around
+        # the various lines that define the various headers
+        headers_data = headers.strip()
+        headers_lines = headers_data.split(b"\r\n")
+
+        # creates the initial headers map of the headers that contains
+        # the association between the byte based key and the data value
+        # then retrieves the tuple of values and resets the map as it's
+        # going to be changed and normalized with the new values
+        headers = dict([line.split(b":", 1) for line in headers_lines])
+        headers_t = legacy.eager(headers.items())
+        headers.clear()
+
+        # runs the normalization process using the header tuples, this
+        # should create a map of headers with the key as a normal string
+        # and the values encoded as byte based strings (contain data)
+        # note that the headers are defined
+        for key, value in headers_t:
+            key = legacy.str(key).lower()
+            value = value.strip()
+            headers[key] = value
+
+        # tries to retrieve the content disposition header for the current
+        # part and in case there's none it's not possible to process the
+        # current part (this header is considered required)
+        disposition = headers.get("content-disposition", None)
+        if not disposition: continue
+
+        # creates the dictionary that will hold the various parts of the
+        # content disposition header that are going to be extracted for
+        # latter processing, this is required to make some decisions on
+        # the type of part that is currently being processed
+        parts = dict()
+        parts_data = disposition.split(b";")
+        for value in parts_data:
+            value_s = value.split(b"=", 1)
+            key = legacy.str(value_s[0]).strip().lower()
+            if len(value_s) > 1: value = value_s[1].strip()
+            else: value = None
+            parts[key] = value
+
+        # retrieves the various characteristics values from the headers
+        # and from the content disposition of the current part, these
+        # values are going to be used to decide on whether the current
+        # part is a file or a normal key value attribute
+        content_type = headers.get("content-type", None)
+        name = parts.get("name", b"\"undefined\"").strip(b"\"")
+        filename = parts.get("filename", b"").strip(b"\"")
+
+        # decodes the various content disposition values into an unicode
+        # based string so that may be latter be used safely inside the
+        # application environment(as expected by the current structure)
+        if content_type: content_type = content_type.decode("utf-8")
+        name = name.decode("utf-8")
+        filename = filename.decode("utf-8")
+
+        # in case the currently discovered contents are valid they
+        # must be stripped from the last two bytes so that the real
+        # value is retrieved from the provided contents
+        contents = contents if contents == None else contents[:-2]
+
+        # verifies if the file name is included in the parts unpacked
+        # from the content type in case it does this is considered to be
+        # file part otherwise it's a normal key value part
+        if "filename" in parts: is_file = True
+        else: is_file = False
+
+        if is_file:
+            target = files
+            file_tuple = (filename, content_type, contents)
+            value = FileTuple(file_tuple)
+        else:
+            target = post
+            value = contents if contents == None else contents.decode("utf-8")
+
+        sequence = target.get(name, [])
+        sequence.append(value)
+        tuple_s = (name, sequence)
+        exists = name in target
+        target[name] = sequence
+        if not exists: ordered.append(tuple_s)
+
+    return (post, files, ordered)
+
+def decode_params(params):
+    """
+    Decodes the complete set of parameters defined in the
+    provided map so that all of keys and values are created
+    as unicode strings instead of utf-8 based strings.
+
+    This method's execution is mandatory on the retrieval of
+    the parameters from the sent data.
+
+    :type params: Dictionary
+    :param params: The map containing the encoded set of values
+    that are going to be decoded from the utf-8 form.
+    :rtype: Dictionary
+    :return: The decoded map meaning that all the keys and values
+    are in the unicode form instead of the string form.
+    """
+
+    # creates the dictionary that will hold the processed/decoded
+    # sequences of parameters created from the provided (and original)
+    # map of encoded parameters (raw values)
+    _params = dict()
+
+    for key, value in params.items():
+        items = []
+        for item in value:
+            is_bytes = legacy.is_bytes(item)
+            if is_bytes: item = item.decode("utf-8")
+            items.append(item)
+        is_bytes = legacy.is_bytes(key)
+        if is_bytes: key = key.decode("utf-8")
+        _params[key] = items
+
+    return _params
+
+def load_form(form):
+    # creates the map that is going to hold the "structured"
+    # version of the form with key value associations
+    form_s = {}
+
+    # iterates over all the form items to parse their values
+    # and populate the form structured version of it, note that
+    # for the sake of parsing the order of the elements in the
+    # form is relevant, in case there's multiple values for the
+    # same name they are considered as a list, otherwise they are
+    # considered as a single value
+    for name in form:
+        # retrieves the value (as a list) for the current name, then
+        # in case the sequence is larger than one element sets it,
+        # otherwise retrieves and sets the value as the first element
+        value = form[name]
+        value = value[0] if len(value) == 1 else value
+
+        # splits the complete name into its various components
+        # and retrieves both the final (last) element and the
+        # various partial elements from it
+        names = name.split(".")
+        final = names[-1]
+        partials = names[:-1]
+
+        # sets the initial "struct" reference as the form structured
+        # that has just been created (initial structure for iteration)
+        # then starts the iteration to retrieve or create the various
+        # intermediate structures
+        struct = form_s
+        for _name in partials:
+            _struct = struct.get(_name, {})
+            struct[_name] = _struct
+            struct = _struct
+
+        # sets the current value in the currently loaded "struct" element
+        # so that the reference gets properly updated
+        struct[final] = value
+
+    # retrieves the final "normalized" form structure containing
+    # a series of chained maps resulting from the parsing of the
+    # linear version of the attribute names
+    return form_s
+
+def check_login(self, token = None, request = None):
+    # tries to retrieve the request from the current context
+    # in case it has not been passed through other manner
+    request = request or (self.request if self else None)
+
+    # retrieves the data type of the token and creates the
+    # tokens sequence value taking into account its type
+    token_type = type(token)
+    if token_type in SEQUENCE_TYPES: tokens = token
+    else: tokens = (token,)
+
+    # in case the username value is set in session and there's
+    # no token to be validated returns valid and in case the checking
+    # of the complete set of tokens is valid also returns valid
+    if "username" in request.session and not token: return True
+    if check_tokens(self, tokens, request = request): return True
+
+    # returns the default value as invalid because if all the
+    # validation procedures have failed the check is invalid
+    return False
+
+def check_token(self, token, tokens_m = None, request = None):
+    # tries to retrieve the tokens map from the provided argument
+    # defaulting to the session one in case none is provided
+    if tokens_m == None: tokens_m = get_tokens_m(self, request = request)
+
+    # splits the provided token string into its parts, note that
+    # a namespace is defined around the dot character
+    token_l = token.split(".")
+
+    # iterates over the complete set of parts in the token list
+    # of parts to validate the complete chain of values against
+    # the map of token parts (namespace validation)
+    for token_p in token_l:
+        if "*" in tokens_m and tokens_m["*"] == True: return True
+        if not token_p in tokens_m: return False
+        tokens_m = tokens_m[token_p]
+
+    # verifies if the "final" tokens map value is valid and returns
+    # the final validation result accordingly
+    return True if tokens_m == True else False
+
+def check_tokens(self, tokens, tokens_m = None, request = None):
+    # iterates over the complete set of tokens that are going
+    # to be validated against the current context and if any of
+    # them fails an invalid result is returned otherwise a valid
+    # result is returned (indicating that all is valid)
+    for token in tokens:
+        if not check_token(
+            self,
+            token,
+            tokens_m = tokens_m,
+            request = request
+        ): return False
+    return True
+
+def ensure_login(self, token = None, request = None):
+    request = request or (self.request if self else None)
+    is_auth = "username" in request.session
+    if not is_auth: raise exceptions.AppierException(
+        message = "User not authenticated",
+        code = 403,
+        token = token
+    )
+    if check_token(self, token, request = request): return
+    raise exceptions.AppierException(
+        message = "Not enough permissions",
+        code = 403,
+        token = token
+    )
+
+def get_tokens_m(self, request = None, set = True):
+    """
+    Retrieves the map of tokens from the current session so that
+    they can be used for proper acl validation.
+
+    In case the current session contains a sequence based representation
+    of the tokens they are converted to their equivalent map value.
+
+    :type request: Request
+    :param request: The request that is going to be used to access
+    the session information, if any.
+    :type set: bool
+    :param set: If the possible converted tokens list should be persisted
+    into the current session.
+    :rtype: Dictionary
+    :return: The map of tokens to be used for acl validation.
+    """
+
+    # tries to retrieve the request from the current context
+    # in case it has not been passed through other manner
+    request = request or (self.request if self else None)
+
+    # tries to retrieve the tokens map from the current session
+    # and then verifies if the resulting value is either a map
+    # or a sequence, going to be used for decisions
+    tokens_m = request.session.get("tokens", {})
+    is_map = isinstance(tokens_m, dict)
+    is_sequence = isinstance(tokens_m, (list, tuple))
+
+    # if the tokens value is already a map then an immediate return
+    # is going to be performed (it is a valid tokens map)
+    if is_map: return tokens_m
+
+    # in case the value present in the tokens value is a sequence
+    # it must be properly converted into the equivalent map value
+    if is_sequence:
+        # sets the retrieve tokens map (that is indeed a sequence) as
+        # the tokens sequence and create a new ma to be used as the
+        # tokens map that is going to be created from the list
+        tokens_s = tokens_m
+        tokens_m = dict()
+
+        # iterates over the complete set of tokens in the
+        # sequence to properly add their namespace parts
+        # to the tokens map (as specified)
+        for token in tokens_s:
+            tokens_c = tokens_m
+            token_l = token.split(".")
+            head, tail = token_l[:-1], token_l[-1]
+            for token_p in head:
+                current = tokens_c.get(token_p, {})
+                is_dict = isinstance(current, dict)
+                if not is_dict: current = dict()
+                tokens_c[token_p] = current
+                tokens_c = current
+            tokens_c[tail] = True
+
+        # in case the set flag is set the tokens map should
+        # be set in the request session (may be dangerous)
+        # and then returns the tokens map to the caller method
+        if set: request.session["tokens"] = tokens_m
+        return tokens_m
+
+    # returns the "default" empty tokens map as it was not possible
+    # to retrieve any information regarding tokens from the
+    # current context and environment
+    return dict()
+
+def dict_merge(first, second, override = True):
+    if not override: first, second = second, first
+    final = dict(first)
+    final.update(second)
+    return final
+
+def cached(function):
+
+    name = function.__name__
+
+    @functools.wraps(function)
+    def _cached(self, *args, **kwargs):
+        properties = self.request.properties
+        exists = name in properties
+        if exists: return properties[name]
+        value = function(self, *args, **kwargs)
+        properties[name] = value
+        return value
+
+    return _cached
+
+def private(function):
+
+    @functools.wraps(function)
+    def _private(self, *args, **kwargs):
+        ensure = kwargs.get("ensure", True)
+        request = kwargs.get("request", self.request)
+        if ensure: ensure_login(self, request = request)
+        sanitize(function, kwargs)
+        return function(self, *args, **kwargs)
+
+    return _private
+
+def ensure(token = None):
+
+    def decorator(function):
+
+        @functools.wraps(function)
+        def interceptor(self, *args, **kwargs):
+            ensure = kwargs.get("ensure", True)
+            request = kwargs.get("request", self.request)
+            if ensure: ensure_login(
+                self,
+                token = token,
+                request = request
+            )
+            sanitize(function, kwargs)
+            return function(self, *args, **kwargs)
+
+        return interceptor
+
+    return decorator
+
+def delayed(function):
+
+    @functools.wraps(function)
+    def _delayed(self, *args, **kwargs):
+        _args = [self] + list(args)
+        return self.owner.delay(function, _args, kwargs)
+
+    return _delayed
+
+def route(url, method = "GET", async = False, json = False):
+
+    def decorator(function, *args, **kwargs):
+        if is_detached(function): delay(function, *args, **kwargs)
+        else: common.base().App.add_route(
+            method,
+            url,
+            function,
+            async = async,
+            json = json
+        )
+        return function
+
+    def delay(function, *args, **kwargs):
+        global CREATION_COUNTER
+        route = (url, method, async, json)
+        if not hasattr(function, "_routes"): function._routes = []
+        function._routes.append(route)
+        function.creation_counter = CREATION_COUNTER
+        CREATION_COUNTER += 1
+
+    return decorator
+
+def error_handler(code, scope = None, json = False):
+
+    def decorator(function, *args, **kwargs):
+        if is_detached(function): delay(function, *args, **kwargs)
+        else: common.base().App.add_error(code, function, json)
+        return function
+
+    def delay(function, *args, **kwargs):
+        global CREATION_COUNTER
+        error = (code, scope, json)
+        if not hasattr(function, "_errors"): function._errors = []
+        function._errors.append(error)
+        function.creation_counter = CREATION_COUNTER
+        CREATION_COUNTER += 1
+        return function
+
+    return decorator
+
+def exception_handler(exception, scope = None, json = False):
+
+    def decorator(function, *args, **kwargs):
+        if is_detached(function): delay(function, *args, **kwargs)
+        else: common.base().App.add_exception(exception, function, json)
+        return function
+
+    def delay(function, *args, **kwargs):
+        global CREATION_COUNTER
+        _exception = (exception, scope, json)
+        if not hasattr(function, "_exceptions"): function._exceptions = []
+        function._exceptions.append(_exception)
+        function.creation_counter = CREATION_COUNTER
+        CREATION_COUNTER += 1
+        return function
+
+    return decorator
+
+def before_request(scope = "all"):
+
+    def decorator(function, *args, **kwargs):
+        if is_detached(function): delay(function, *args, **kwargs)
+        else: common.base().App.add_custom("before_request", function)
+        return function
+
+    def delay(function, *args, **kwargs):
+        global CREATION_COUNTER
+        _custom = ("before_request",)
+        if not hasattr(function, "_customs"): function._customs = []
+        function._customs.append(_custom)
+        function.creation_counter = CREATION_COUNTER
+        CREATION_COUNTER += 1
+        return function
+
+    return decorator
+
+def after_request(scope = "all"):
+
+    def decorator(function, *args, **kwargs):
+        if is_detached(function): delay(function, *args, **kwargs)
+        else: common.base().App.add_custom("after_request", function)
+        return function
+
+    def delay(function, *args, **kwargs):
+        global CREATION_COUNTER
+        _custom = ("after_request",)
+        if not hasattr(function, "_customs"): function._customs = []
+        function._customs.append(_custom)
+        function.creation_counter = CREATION_COUNTER
+        CREATION_COUNTER += 1
+        return function
+
+    return decorator
+
+def is_detached(function):
+    """
+    Verifies if the provided function value is considered to be
+    a detached method from a class, this is valid for situations
+    where the type of the value is a function and there's a reference
+    to the parent class of definition.
+
+    This method is not completely safe as it relies on the fact that
+    by convention the first argument of a "future" method is the "self"
+    one, meaning that a "normal function" would be detected as a
+    method if the first argument of it is named self.
+
+    :type function: Function
+    :param function: The function value that is going to be evaluated
+    for the presence of a detached method.
+    :rtype: bool
+    :return: If the provided function value refers a detached method
+    of a certain class.
+    """
+
+    # verifies if the provided value is a valid function type
+    # an in case it's not it's considered to not be a detached
+    is_function = isinstance(function, types.FunctionType)
+    if not is_function: return False
+
+    # retrieves the function's specification (should include arguments)
+    # and then verifies that they are valid and that at least one valid
+    # argument exists for the specification (as required by methods)
+    spec = legacy.getargspec(function)
+    if not spec: return False
+    if not spec.args: return False
+
+    # verifies that the name of the first argument of the function is the
+    # the instance one, if that's the case this should be a detached method
+    # that is currently being identified as a function
+    return spec.args[0] == "self"
+
+def sanitize(function, kwargs):
+    removal = []
+    method_a = legacy.getargspec(function)[0]
+    for name in kwargs:
+        if name in method_a: continue
+        removal.append(name)
+    for name in removal: del kwargs[name]
+
+def verify(condition, message = None, code = None):
+    if condition: return
+    raise exceptions.AssertionError(
+        message = message,
+        code = code
+    )
+
+def execute(args, command = None, path = None, shell = None, encoding = None):
+    if shell == None: shell = os.name == "nt"
+    if not encoding: encoding = sys.getfilesystemencoding()
+    if command: args = command.split(" ")
+    process = subprocess.Popen(
+        args,
+        stdout = subprocess.PIPE,
+        stderr = subprocess.PIPE,
+        shell = shell,
+        cwd = path
+    )
+    code = process.wait()
+    stdout = process.stdout.read()
+    stderr = process.stderr.read()
+    stdout = stdout.decode(encoding)
+    stderr = stderr.decode(encoding)
+    return dict(
+        stdout = stdout,
+        stderr = stderr,
+        code = code
+    )
+
+@contextlib.contextmanager
+def ctx_locale(name = "", force = False):
+    saved = locale.setlocale(locale.LC_ALL)
+    if saved == name and not force: yield saved; return
+    try: yield locale.setlocale(locale.LC_ALL, name)
+    finally: locale.setlocale(locale.LC_ALL, saved)
+
+@contextlib.contextmanager
+def ctx_request(app = None):
+    app = app or common.base().get_app()
+    _request = app._request
+    app._request = app._mock
+    try: yield True
+    finally: app._request = _request
+
+class FileTuple(tuple):
+    """
+    Tuple class (inherits from tuple) that represents
+    the name, content type and (data) contents of a file
+    in the context of the appier infra-structure.
+
+    This class shares many of the signature with the
+    typical python class interface.
+    """
+
+    @classmethod
+    def from_file(cls, file, name = None, mime = None):
+        data = file.read()
+        file_tuple = cls((name, mime, data))
+        return file_tuple
+
+    @classmethod
+    def from_path(cls, path, name = None, mime = None, guess = True):
+        mime = cls.guess(path) if mime == None and guess else mime
+        file = open(path, "rb")
+        try: file_tuple = cls.from_file(file, name = name, mime = mime)
+        finally: file.close()
+        return file_tuple
+
+    @classmethod
+    def guess(self, name):
+        mime = mimetypes.guess_type(name, strict = False)[0]
+        if mime: return mime
+        return None
+
+    def read(self, count = None):
+        contents = self[2]
+        return contents
+
+    def save(self, path):
+        contents = self[2]
+        file = open(path, "wb")
+        try: file.write(contents)
+        finally: file.close()
+
+    @property
+    def name(self):
+        return self[0]
+
+    @property
+    def mime(self):
+        return self[1]
+
+class BaseThread(threading.Thread):
+    """
+    The top level thread class that is meant to encapsulate
+    a running base object and run it in a new context.
+
+    This base thread may be used to run a network loop allowing
+    a main thread to continue with execution logic.
+    """
+
+    def __init__(self, owner = None, daemon = False, *args, **kwargs):
+        threading.Thread.__init__(self, *args, **kwargs)
+        self.owner = owner
+        self.daemon = daemon
+
+    def run(self):
+        threading.Thread.run(self)
+        if not self.owner: return
+        self.owner.start()
+        self.owner = None
+
+class JSONEncoder(json.JSONEncoder):
+
+    def __init__(self, *args, **kwargs):
+        self.permissive = kwargs.pop("permissive", True)
+        json.JSONEncoder.__init__(self, *args, **kwargs)
+
+    def default(self, obj, **kwargs):
+        if hasattr(obj, "json_v"): return obj.json_v()
+        if self.permissive: return str(obj)
+        return json.JSONEncoder.default(self, obj, **kwargs)